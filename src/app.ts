--- conflicted
+++ resolved
@@ -1,27 +1,12 @@
 import Bolt, {
   SlackEventMiddlewareArgs,
-  GenericMessageEvent,
-  SlackActionMiddlewareArgs,
-  BlockAction, 
+  GenericMessageEvent, // Import specific message type
 } from "@slack/bolt";
 import dotenv from "dotenv";
 import { getMcpClient, markAsDisconnected } from "./mcp_client.js"; // Import MCP client and markAsDisconnected
 import { processMessageWithLLM, type McpTool, type LlmResponse } from "./llmquery.js";
 
 dotenv.config();
-
-const emojiButtons = [
-  { emoji: "👍", text: "To create a new ticket:\n\nClick on `More Actions` on the top right of the message.\nClick on `Create New Issue`", actionId: "great_job" },
-  { emoji: ":x:", text: "Gotcha, going to sleep :sleeping:", actionId: "ready_launch" },
-];
-
-interface LinearItem {
-  description: string;
-  title: string;
-  url: string;
-  status: string;
-  assignee?: string;
-}
 
 const appToken = process.env.SLACK_APP_TOKEN;
 if (!appToken) {
@@ -154,90 +139,6 @@
         // This should ideally be caught by the re-throw above, but as a safeguard:
         throw new Error("MCP Tool call failed after retries.");
       }
-<<<<<<< HEAD
-
-      console.log("MCP Tool Result:", result);
-     
-      const formatSimplifiedResult = (result: any): string => {
-        if (!result || !result.content || !Array.isArray(result.content) || !result.content[0]) {
-          return "```\nNo valid data found in result.content\n```";
-        }
-      
-        const textContent = result.content[0].text;
-        let itemsData: LinearItem[];
-        try {
-          itemsData = JSON.parse(textContent);
-        } catch (error) {
-          return "```\nError parsing content: " + error + "\n```";
-        }
-      
-        // Limit to 5 items max
-        const limitedItems = itemsData.slice(0, 5);
-
-       
-      
-        const formattedItems = limitedItems.map((item: LinearItem) => {
-          console.log(item)
-          const title = item.title ?? "N/A";
-          const description = item.description ?? "N/A"; 
-          const url = item.url ?? "N/A";
-          const status = item.status ?? "N/A";
-          const assigneeLine = item.assignee && item.assignee !== "Unassigned"
-            ? `Assignee: ${item.assignee}`
-            : "";
-      
-          const hyperlinkedTitle = url !== "N/A" ? `<${url}|${title}>` : title;
-      
-          return "```\n" + [
-            `Title: ${hyperlinkedTitle}`,
-            `Description: ${description}`,
-            `Status: ${status}`,
-            assigneeLine,
-          ]
-          .filter(line => line)
-          .join("\n") + "\n```";
-        });
-      
-        return formattedItems.join("\n\n");
-      };
-
-      const formattedResult = formatSimplifiedResult(result);
-      console.log(formattedResult)
-      await say({
-        text: `Found potential matches in Linear:\n${formattedResult}`,
-        thread_ts: thread_ts,
-      });
-      
-
-      await say({
-        blocks: [
-          {
-            type: "section",
-            text: {
-              type: "mrkdwn",
-              text: `Would you like to create a linear ticket?`,
-            },
-          },
-          {
-            type: "actions",
-            elements: emojiButtons.map(button => ({
-              type: "button",
-              text: {
-                type: "plain_text",
-                text: button.emoji,
-                emoji: true,
-              },
-              action_id: button.actionId,
-              value: button.text,
-            })),
-          },
-        ],
-        thread_ts,
-        text: "Linear results", // Fallback text
-      });
-
-=======
->>>>>>> c4af4e96
     } catch (error) {
       // Outer catch for non-retried errors or final failure
       console.error("Error during Linear search or processing (final):", error);
@@ -255,27 +156,6 @@
   }
 });
 
-app.action(
-  { type: "block_actions" }, // Constraint for block actions
-  async ({ action, body, ack, say }: SlackActionMiddlewareArgs<BlockAction>) => {
-    await ack(); 
-
-    if (action.type === "button" && "value" in action) {
-      const thread_ts = body.message?.ts || body.container?.message_ts;
-
-      if (thread_ts && say) {
-        await say({
-          text: action.value, 
-          thread_ts,
-        });
-      } else {
-        console.error("Missing thread_ts or say function", { thread_ts, say });
-      }
-    }
-  }
-);
-
-
 // Basic error handler
 app.error(async (error: Error) => {
   console.error("Bolt app error:", error);
